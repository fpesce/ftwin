--- conflicted
+++ resolved
@@ -121,15 +121,9 @@
     napr_db_val_t key = { 0 };
     napr_db_val_t data = { 0 };
     napr_db_val_t retrieved = { 0 };
-<<<<<<< HEAD
     char key_buf[TEST_KEY_BUF_SIZE] = { 0 };
     char data_buf[TEST_DATA_BUF_SIZE] = { 0 };
-    int i = 0;
-=======
-    char key_buf[32] = { 0 };
-    char data_buf[64] = { 0 };
     int idx = 0;
->>>>>>> c89eb19a
     const int num_keys = 10;
 
     apr_initialize();
@@ -366,15 +360,9 @@
     napr_db_val_t key = { 0 };
     napr_db_val_t data = { 0 };
     napr_db_val_t retrieved = { 0 };
-<<<<<<< HEAD
     char key_buf[TEST_KEY_BUF_SIZE] = { 0 };
     char data_buf[TEST_DATA_BUF_SIZE] = { 0 };
-    int i = 0;
-=======
-    char key_buf[32] = { 0 };
-    char data_buf[64] = { 0 };
     int idx = 0;
->>>>>>> c89eb19a
     const int num_keys = 8;
 
     apr_initialize();
@@ -449,15 +437,9 @@
     napr_db_val_t key = { 0 };
     napr_db_val_t data = { 0 };
     napr_db_val_t retrieved = { 0 };
-<<<<<<< HEAD
     char key_buf[TEST_KEY_BUF_SIZE] = { 0 };
     char data_buf[TEST_DATA_BUF_SIZE] = { 0 };
-    int i = 0;
-=======
-    char key_buf[32] = { 0 };
-    char data_buf[64] = { 0 };
     int idx = 0;
->>>>>>> c89eb19a
     const int num_keys = 8;
 
     apr_initialize();

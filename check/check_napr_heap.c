--- conflicted
+++ resolved
@@ -105,33 +105,10 @@
 static void validate_heap_extraction(napr_heap_t *heap, const apr_off_t expected_values[], int num_values)
 {
     for (int i = 0; i < num_values; i++) {
-<<<<<<< HEAD
-	number = napr_heap_extract(heap);
-	switch (i) {
-	case 0:
-	    ck_assert_int_eq(number->size, 193288);
-	    break;
-	case 1:
-	    ck_assert_int_eq(number->size, 193288);
-	    break;
-	case 2:
-	    ck_assert_int_eq(number->size, 43601);
-	    break;
-	case 3:
-	    ck_assert_int_eq(number->size, 30460);
-	    break;
-	case 4:
-	    ck_assert_int_eq(number->size, 6298);
-	    break;
-	default:
-	    break;
-	}
-=======
 	check_heap_numbers_t *number = napr_heap_extract(heap);
 
 	ck_assert_msg(number != NULL, "Heap unexpectedly empty at index %d", i);
 	ck_assert_int_eq(number->size, expected_values[i]);
->>>>>>> 2d91eeef
     }
     ck_assert_ptr_eq(napr_heap_extract(heap), NULL);
 }
